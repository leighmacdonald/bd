--- conflicted
+++ resolved
@@ -194,12 +194,8 @@
                     icon_dead: 'Игрок мёртв (хах)',
                     vac_bans: 'Известные VAC баны',
                     source_bans: 'Известные Sourcebans',
-<<<<<<< HEAD
-                    player_on_lists: 'Игрок отмечен в одном или нескольких списках',
-=======
                     player_on_lists:
                         'Игрок отмечен в одном или нескольких списках',
->>>>>>> 51855de5
                     player_on_lists_whitelisted:
                         'Игрок отмечен, но находится в белом списке',
                     player_notes: 'Есть заметки о игроке'
@@ -255,30 +251,19 @@
                     kick_tags_label: 'Выгоняемые метки',
                     kick_tags_tooltip:
                         'Только при совпадениях по этим меткам сработает начало голосования или предупреждение.',
-<<<<<<< HEAD
-                    party_warnings_enabled_label: 'Предупреждения Лобби Активированы',
-                    party_warnings_enabled_tooltip:
-                        'Активировать отправку лог сообщений в чат лобби',
-                    discord_presence_enabled_label: 'Discord Presence Активирован',
-=======
                     party_warnings_enabled_label:
                         'Предупреждения Лобби Активированы',
                     party_warnings_enabled_tooltip:
                         'Активировать отправку лог сообщений в чат лобби',
                     discord_presence_enabled_label:
                         'Discord Presence Активирован',
->>>>>>> 51855de5
                     discord_presence_enabled_tooltip:
                         'Активировать отображение игрового статуса в твоём дискорд профиле.',
                     auto_launch_game_label: 'Авто Запуск Игры',
                     auto_launch_game_tooltip:
                         'Когда активирован, при запуске bd, TF2 так же будет запущена',
-<<<<<<< HEAD
-                    auto_close_on_game_exit_label: 'Авто Закрытие При Выходе Из Игры',
-=======
                     auto_close_on_game_exit_label:
                         'Авто Закрытие При Выходе Из Игры',
->>>>>>> 51855de5
                     auto_close_on_game_exit_tooltip:
                         'Когда активирован, при выходе из игры, так же закрывается bd.',
                     debug_log_enabled_label: 'Активирован Дебаг Лог',
